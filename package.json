--- conflicted
+++ resolved
@@ -79,16 +79,10 @@
     "tas-client-umd": "0.1.4",
     "v8-inspect-profiler": "^0.0.20",
     "vscode-oniguruma": "1.3.1",
-<<<<<<< HEAD
-    "vscode-proxy-agent": "^0.5.2",
-    "vscode-ripgrep": "^1.9.0",
-    "vscode-sqlite3": "5.0.3",
-=======
     "vscode-proxy-agent": "^0.9.0",
     "vscode-regexpp": "^3.1.0",
     "vscode-ripgrep": "^1.11.1",
-    "vscode-sqlite3": "4.0.10",
->>>>>>> fd14474d
+    "vscode-sqlite3": "5.0.3",
     "vscode-textmate": "5.2.0",
     "xterm": "4.12.0-beta.11",
     "xterm-addon-search": "0.9.0-beta.1",
